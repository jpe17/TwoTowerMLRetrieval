--- conflicted
+++ resolved
@@ -4,9 +4,5 @@
 scratch/
 .env
 wandb/
-<<<<<<< HEAD
 backend/__pycache__
 venv/
-=======
-*__pycache__*
->>>>>>> efee11f0
